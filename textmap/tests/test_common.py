--- conflicted
+++ resolved
@@ -28,7 +28,13 @@
     "pok wer pok qwe foo asd foo bar pok wer asd wer pok",
 ]
 
-<<<<<<< HEAD
+test_matrix = scipy.sparse.csr_matrix([ [ 1, 2 ,3], [4,5,6], [7,8,9] ])
+test_matrix_zero_row = scipy.sparse.csr_matrix([ [ 1, 2 ,3], [4,5,6], [0,0,0] ])
+test_matrix_zero_row.eliminate_zeros()
+test_matrix_zero_column = scipy.sparse.csr_matrix([ [ 1, 2 ,0], [4,5,0], [7,8,0] ])
+test_matrix_zero_column.eliminate_zeros()
+
+# Should we also test for stanza?  It's failing in Travis.
 @pytest.mark.parametrize("tokenizer", ["nltk", "tweet", "spacy", "sklearn"])
 @pytest.mark.parametrize("token_contractor", ["aggressive", "conservative"])
 @pytest.mark.parametrize("vectorizer", ["bow", "bigram"])
@@ -49,18 +55,6 @@
         assert result.shape == (5, 7)
     if vectorizer == 'bigram':
         assert result.shape == (5, 19)
-=======
-test_matrix = scipy.sparse.csr_matrix([ [ 1, 2 ,3], [4,5,6], [7,8,9] ])
-test_matrix_zero_row = scipy.sparse.csr_matrix([ [ 1, 2 ,3], [4,5,6], [0,0,0] ])
-test_matrix_zero_row.eliminate_zeros()
-test_matrix_zero_column = scipy.sparse.csr_matrix([ [ 1, 2 ,0], [4,5,0], [7,8,0] ])
-test_matrix_zero_column.eliminate_zeros()
-
-
-def test_docvectorizer_basic():
-    vectorizer = DocVectorizer()
-    result = vectorizer.fit(test_text)
->>>>>>> 36c98b6a
 
 
 # Should we also test for stanza?  Stanza's pytorch dependency makes this hard.
@@ -79,7 +73,7 @@
         normalize=normalize,
         dedupe_sentences=dedupe_sentences,
     )
-    result = model.fit_transform(test_text)
+    result = vectorizer.fit_transform(test_text)
     if vectorizer == "flat":
         assert result.shape == (7, 14)
     if vectorizer == "flat_1_5":
